--- conflicted
+++ resolved
@@ -24,11 +24,8 @@
 from legate.pandas.config import OpCode
 
 from .column import Column, _create_column
-<<<<<<< HEAD
 from .densify import to_dense_columns
-=======
 from .drop_duplicates import drop_duplicates
->>>>>>> 779d682d
 from .future import Scalar
 from .groupby import GroupbyReducer
 from .index import BaseIndex, create_index_from_columns, create_range_index
